var colormaps = {
    default: {
        'correct': 'lightgray',
        'substitution': '#F5B14D',  // yellow / orange
        'insertion': '#33c2f5', // blue
        'deletion': '#f2beb1',  // red
        // 'ignored': 'transparent',   // purple
        'highlight': 'green'
    },
    diff: {
        'correct': 'lightgray',
        'substitution': 'yellow',
        'insertion': 'green',
        'deletion': 'red',
        // 'ignored': 'lightgray',
    },
    seaborn_muted: {
        'correct': 'lightgray',
        'substitution': '#dd8452',  // yellow
        'insertion': '#4c72b0', // blue
        'deletion': '#c44e52',  // red
        // 'ignored': 'lightgray',
    }
}

/**
 * Throttles a function call. Tracks different instances via `object`.
 *
 * Example call: `call_throttled(() => console.log('call')), trackerObject);`
 * Distance between calls is at least `delay` ms.
 * If the code is called again within the delay, the call is postponed.
 */
function call_throttled(fn, object, delay=10) {
    // Expects that the function does always the same thing.
    // The object is used to store the timerId and the call_pending flag.
    // (Cannot be stored in fn, because it is created with bind.)
    object.timerId_fn = fn
    if (!object.timerId) {
        // Call immediately
        fn()

        // Set timer to prevent further calls
        object.timerId = setTimeout(() => {
            object.timerId = undefined;
            if (object.call_pending) object.timerId_fn();
            object.call_pending = false;
        }, delay);
    } else {object.call_pending = true;}
}

/**
 * Call `fn` earliest after `delay` ms, but only if no other call is made in the meantime.
 * If the function is called again within `delay` ms, the first call is canceled
 * and the second call is postponed by `delay` ms.
 *
 * Example call: `call_delayed_throttled(this.setURL.bind(this), this.setURL, 200);`
 */
function call_delayed_throttled(fn, object, delay=5) {
    if (object.timerId) {
        clearTimeout(object.timerId);
    }
    object.timerId = setTimeout(() => {
        fn()
        object.timerId = undefined;
    }, delay);
}

/**
 * Interpolate between a and b with ratio c/d.
 * If c <= 0, return a, if c >= d, then return b.
 */
function interpolate (a, b, c, d) {
    if (c <= 0 || !b) {
        // For speedup and numeric
        return a
    } else if (c >= d) {
        // For speedup and numeric
        return b
    } else {
        // Interpolate such that the length ratio between c and c+1 is constant.
        const length_a = a[1] - a[0];
        const length_b = b[1] - b[0];
        const log_length_a = Math.log(length_a);
        const log_length_b = Math.log(length_b);

        const length = Math.exp(log_length_b  + ((log_length_a - log_length_b) * (d-c) / d));

        let ratio = (length - length_b) / (length_a - length_b)

        if (isNaN(ratio)) return a;

        ratio = 1 - Math.max(Math.min(ratio, 1), 0);
        let ratio_2 = 1 - ratio
        return [a[0] * ratio_2 + b[0] * ratio, a[1] * ratio_2 + b[1] * ratio]
    }
}

/**
 * Checks whether two ranges `a` and `b` are similar by relative tolerance `tolerance`.
 */
function similar_range(a, b, tolerance=0.00001){
    // Note: a == [0, 1] will always return false, because arrays are compared by reference, not values
    if (JSON.stringify(a) === JSON.stringify(b)) {
        return true
    }

    if (!a || a.some(isNaN) || a.some(isNaN))
        return false

    const delta = Math.min(a[1] - a[0], b[1] - b[0]) * tolerance

    if (a.length !== b.length) {
        return false;
    }
    for (var i = 0; i < a.length; i++) {
        if (Math.abs(a[i] - b[i]) > delta) {
            return false; // Return false if any elements are different
        }
    }
    return true
}


function brushExceedsViewArea(viewArea, brushArea, tolerance=0.00001) {
    const delta = Math.min(brushArea[1] - brushArea[0], viewArea[1] - viewArea[0]) * tolerance
    return brushArea[0] < viewArea[0] + delta && brushArea[1] > viewArea[1] - delta;
}

/**
 * Ensures that every entry (index i) lies within its parent (index i - 1).
 *
 * Keeps the viewArea at `anchor` fixed.
 *
 * Returns an array of booleans indicating which viewAreas were changed.
 */
function adjustViewAreas(viewAreas, anchor, viewArea) {
    const dirty = viewAreas.map(() => false);

    const oldViewAreas = [...viewAreas];

    if (viewArea) {
        viewAreas[anchor] = viewArea;
        dirty[anchor] = true;
    }

    // Update children of anchor (j > i)
    for (let j = anchor + 1; j < viewAreas.length; j++) {
        let v = viewAreas[j];
        const parent = viewAreas[j - 1];
        if (parent[1] - parent[0] < v[1] - v[0] || similar_range(oldViewAreas[j - 1], v)) {
            // Select the full parent when the previous child area was bigger
            // or the child area is similar to the previous parent area (i.e.,
            // no brush in the UI)
            v = parent;
            dirty[j] = true;
        } else if (v[0] < parent[0]) {
            const diff = parent[0] - v[0];
            v[0] += diff;
            v[1] += diff;
            dirty[j] = true;
        } else if (v[1] > parent[1]) {
            const diff = parent[1] - v[1];
            v[0] += diff;
            v[1] += diff;
            dirty[j] = true;
        }
        viewAreas[j] = [...v];
    }

    // Update parents of anchor (j < i). Index 0 is the global domain and
    // should not be changed.
    for (let j = anchor - 1; j > 0; j--) {
        let v = viewAreas[j];
        const child = viewAreas[j + 1];
        if (child[1] - child[0] > v[1] - v[0]) {
            v = child;
            dirty[j] = true;
        } else if (v[0] > child[0]) {
            const diff = child[0] - v[0];
            viewAreas[j][0] += diff;
            viewAreas[j][1] += diff;
            dirty[j] = true;
        } else if (v[1] < child[1]) {
            const diff = child[1] - v[1];
            viewAreas[j][0] += diff;
            viewAreas[j][1] += diff;
            dirty[j] = true;
        }
        viewAreas[j] = [...v];
    }
    return dirty;
}


//<!--!Font Awesome Free 6.5.1 by @fontawesome - https://fontawesome.com License - https://fontawesome.com/license/free Copyright 2024 Fonticons, Inc.-->
// Add new icons:
//  - Open e.g. https://fontawesome.com/icons/copy?f=classic&s=solid
//  - Click SVG
//  - Copy source code and append it to the following object (key is taken from HTML code, e.g. <i class="fa-solid fa-copy"></i>)
//  - Add `class="icon" aria-hidden="true" focusable="false"` to the source code.
var _icons = {
    'fa-solid fa-sliders': '<svg xmlns="http://www.w3.org/2000/svg" class="icon" aria-hidden="true" focusable="false" viewBox="0 0 512 512"><path d="M0 416c0 17.7 14.3 32 32 32l54.7 0c12.3 28.3 40.5 48 73.3 48s61-19.7 73.3-48L480 448c17.7 0 32-14.3 32-32s-14.3-32-32-32l-246.7 0c-12.3-28.3-40.5-48-73.3-48s-61 19.7-73.3 48L32 384c-17.7 0-32 14.3-32 32zm128 0a32 32 0 1 1 64 0 32 32 0 1 1 -64 0zM320 256a32 32 0 1 1 64 0 32 32 0 1 1 -64 0zm32-80c-32.8 0-61 19.7-73.3 48L32 224c-17.7 0-32 14.3-32 32s14.3 32 32 32l246.7 0c12.3 28.3 40.5 48 73.3 48s61-19.7 73.3-48l54.7 0c17.7 0 32-14.3 32-32s-14.3-32-32-32l-54.7 0c-12.3-28.3-40.5-48-73.3-48zM192 128a32 32 0 1 1 0-64 32 32 0 1 1 0 64zm73.3-64C253 35.7 224.8 16 192 16s-61 19.7-73.3 48L32 64C14.3 64 0 78.3 0 96s14.3 32 32 32l86.7 0c12.3 28.3 40.5 48 73.3 48s61-19.7 73.3-48L480 128c17.7 0 32-14.3 32-32s-14.3-32-32-32L265.3 64z"/></svg>',
    'fa-circle-question': '<svg xmlns="http://www.w3.org/2000/svg" class="icon" aria-hidden="true" focusable="false" viewBox="0 0 512 512"><path d="M464 256A208 208 0 1 0 48 256a208 208 0 1 0 416 0zM0 256a256 256 0 1 1 512 0A256 256 0 1 1 0 256zm169.8-90.7c7.9-22.3 29.1-37.3 52.8-37.3h58.3c34.9 0 63.1 28.3 63.1 63.1c0 22.6-12.1 43.5-31.7 54.8L280 264.4c-.2 13-10.9 23.6-24 23.6c-13.3 0-24-10.7-24-24V250.5c0-8.6 4.6-16.5 12.1-20.8l44.3-25.4c4.7-2.7 7.6-7.7 7.6-13.1c0-8.4-6.8-15.1-15.1-15.1H222.6c-3.4 0-6.4 2.1-7.5 5.3l-.4 1.2c-4.4 12.5-18.2 19-30.6 14.6s-19-18.2-14.6-30.6l.4-1.2zM224 352a32 32 0 1 1 64 0 32 32 0 1 1 -64 0z"/></svg>',
    'fa-solid fa-volume-high': '<svg xmlns="http://www.w3.org/2000/svg" class="icon" aria-hidden="true" focusable="false" viewBox="0 0 640 512"><path d="M533.6 32.5C598.5 85.2 640 165.8 640 256s-41.5 170.7-106.4 223.5c-10.3 8.4-25.4 6.8-33.8-3.5s-6.8-25.4 3.5-33.8C557.5 398.2 592 331.2 592 256s-34.5-142.2-88.7-186.3c-10.3-8.4-11.8-23.5-3.5-33.8s23.5-11.8 33.8-3.5zM473.1 107c43.2 35.2 70.9 88.9 70.9 149s-27.7 113.8-70.9 149c-10.3 8.4-25.4 6.8-33.8-3.5s-6.8-25.4 3.5-33.8C475.3 341.3 496 301.1 496 256s-20.7-85.3-53.2-111.8c-10.3-8.4-11.8-23.5-3.5-33.8s23.5-11.8 33.8-3.5zm-60.5 74.5C434.1 199.1 448 225.9 448 256s-13.9 56.9-35.4 74.5c-10.3 8.4-25.4 6.8-33.8-3.5s-6.8-25.4 3.5-33.8C393.1 284.4 400 271 400 256s-6.9-28.4-17.7-37.3c-10.3-8.4-11.8-23.5-3.5-33.8s23.5-11.8 33.8-3.5zM301.1 34.8C312.6 40 320 51.4 320 64V448c0 12.6-7.4 24-18.9 29.2s-25 3.1-34.4-5.3L131.8 352H64c-35.3 0-64-28.7-64-64V224c0-35.3 28.7-64 64-64h67.8L266.7 40.1c9.4-8.4 22.9-10.4 34.4-5.3z"/></svg>',
    'fa-solid fa-check': '<svg xmlns="http://www.w3.org/2000/svg" class="icon" aria-hidden="true" focusable="false" viewBox="0 0 448 512"><path d="M438.6 105.4c12.5 12.5 12.5 32.8 0 45.3l-256 256c-12.5 12.5-32.8 12.5-45.3 0l-128-128c-12.5-12.5-12.5-32.8 0-45.3s32.8-12.5 45.3 0L160 338.7 393.4 105.4c12.5-12.5 32.8-12.5 45.3 0z"/></svg>',
    'fa-solid fa-copy': '<svg xmlns="http://www.w3.org/2000/svg" class="icon" aria-hidden="true" focusable="false" viewBox="0 0 448 512"><path d="M208 0H332.1c12.7 0 24.9 5.1 33.9 14.1l67.9 67.9c9 9 14.1 21.2 14.1 33.9V336c0 26.5-21.5 48-48 48H208c-26.5 0-48-21.5-48-48V48c0-26.5 21.5-48 48-48zM48 128h80v64H64V448H256V416h64v48c0 26.5-21.5 48-48 48H48c-26.5 0-48-21.5-48-48V176c0-26.5 21.5-48 48-48z"/></svg>',
    'fa-solid fa-caret-up': '<svg xmlns="http://www.w3.org/2000/svg" class="icon" aria-hidden="true" focusable="false" viewBox="0 0 320 512"><path d="M182.6 137.4c-12.5-12.5-32.8-12.5-45.3 0l-128 128c-9.2 9.2-11.9 22.9-6.9 34.9s16.6 19.8 29.6 19.8H288c12.9 0 24.6-7.8 29.6-19.8s2.2-25.7-6.9-34.9l-128-128z"/></svg>',
    'fa-solid fa-caret-down': '<svg xmlns="http://www.w3.org/2000/svg" class="icon" aria-hidden="true" viewBox="0 0 320 512"><path d="M137.4 374.6c12.5 12.5 32.8 12.5 45.3 0l128-128c9.2-9.2 11.9-22.9 6.9-34.9s-16.6-19.8-29.6-19.8L32 192c-12.9 0-24.6 7.8-29.6 19.8s-2.2 25.7 6.9 34.9l128 128z"/></svg>',
    'fa-solid fa-triangle-exclamation': '<svg xmlns="http://www.w3.org/2000/svg" class="icon" aria-hidden="true" focusable="false" viewBox="0 0 512 512"><path d="M256 32c14.2 0 27.3 7.5 34.5 19.8l216 368c7.3 12.4 7.3 27.7 .2 40.1S486.3 480 472 480H40c-14.3 0-27.6-7.7-34.7-20.1s-7-27.8 .2-40.1l216-368C228.7 39.5 241.8 32 256 32zm0 128c-13.3 0-24 10.7-24 24V296c0 13.3 10.7 24 24 24s24-10.7 24-24V184c0-13.3-10.7-24-24-24zm32 224a32 32 0 1 0 -64 0 32 32 0 1 0 64 0z"/></svg>',
}
var icons = {
    'menu': _icons['fa-solid fa-sliders'],
    'audio': _icons['fa-solid fa-volume-high'],
    'help': _icons['fa-circle-question'],
    'warning': _icons['fa-solid fa-triangle-exclamation'],
    'check': _icons['fa-solid fa-check'],
    'copy': _icons['fa-solid fa-copy'],
    'caret-up': _icons['fa-solid fa-caret-up'],
    'caret-down': _icons['fa-solid fa-caret-down'],
}

function alignment_visualization(
    data,
    element_id = '#my_dataviz',
    settings= {
        colors: colormaps.default,
        barplot: {
            style: 'relative', // hidden, absolute, relative
            scaleExcludeCorrect: false
        },
        minimaps: {
            number: 2,
        },
        font_size: 12,
        search_bar: {
            initial_query: null
        },
        recording_file: "",
        match_width: 10,
<<<<<<< HEAD
        syncID: null,
    },
=======
        audio_server: 'http://localhost:7777',
    }
>>>>>>> 1b4b8779
) {
    var urlParams = new URLSearchParams(window.location.search);
    if (urlParams.has('minimaps')) {
        settings.minimaps.number = urlParams.get('minimaps')
    }
    if (urlParams.has('regex')) {
        settings.search_bar.initial_query = urlParams.get('regex');
    }

    // Decompress data
    var transposed_words = []
    Object.keys(data.words).forEach(function(key) {
        data.words[key].forEach(function(value, index) {
            if (!transposed_words[index]) {
                transposed_words[index] = {};
            }
            transposed_words[index][key] = value;
        });
    });
    transposed_words.forEach(function(word, index) {
        word.end_time = word.start_time + word.duration;
        word.center_time = (word.start_time + word.end_time) / 2;  // Point where the stitches attach
        if (word.source == 'h') {word.source = 'hypothesis';}
        else if (word.source == 'r') {word.source = 'reference';}
        word.matches?.forEach(function(match) {
            switch (match[1]) {
                case 'c': match[1] = 'correct'; break;
                case 's': match[1] = 'substitution'; break;
                case 'd': match[1] = 'deletion'; break;
                case 'i': match[1] = 'insertion'; break;
            }
        })
    });
    data.words = transposed_words;

    // Set the custom locale globally
    d3.formatDefaultLocale({
        "decimal": ".",
        "thousands": "\u202F",  // https://en.wikipedia.org/wiki/Decimal_separator#Digit_grouping
        "grouping": [3], // Specify the grouping of thousands (e.g., [3] means every 3 digits)
        // "currency": ["$", ""], // Optional: specify currency symbols
        // "dateTime": "%a %b %e %X %Y", // Optional: specify date/time formats
    });

    // Validate settings
    for (const label of ['correct', 'substitution', 'insertion', 'deletion']) {
        if (settings.colors[label] === undefined) throw `Missing key in "colors" setting: ${label}`;
    }

    function parseSelection(selection) {
        const match = /^(?<start>[+-]?([0-9]*[.])?[0-9]+)\s*-\s*(?<end>[+-]?([0-9]*[.])?[0-9]+)$/.exec(selection);

        if (match) {
            return [parseFloat(match.groups.start), parseFloat(match.groups.end)];
        }
    }

    // Data preprocessing
    const time_domain = [Math.min(0, Math.min.apply(null, (data.utterances.map(d => d.start_time))) - 1), Math.max.apply(null, (data.utterances.map(d => d.end_time))) + 1];
    const speakers = [...new Set(data.utterances.map(d => d.speaker))];
    speakers.sort();

    // Global state management
    // Constraint: every view area (i) must be contained within its parent (i-1)
    let state = {
        // State of minimaps and details plot
        viewAreas: [],
        filteredWords: [],
        //
        selectedSegment: null,
        // This scale is shared between all plots
        speakerScale: d3.scaleBand().domain(speakers).padding(0.1),
        words: data.words,
        // Track which viewAreas changed
        dirty: [],
    };

    function initializeViewAreas(domain, finalViewArea=null) {
        state.viewAreas = [];
        var urlParams = new URLSearchParams(window.location.search);
        if (finalViewArea === null) {
            if (urlParams.has('selection')) {
                console.log("Setting selection from URL", urlParams.get('selection'));
                finalViewArea = parseSelection(urlParams.get('selection')) ?? domain;
            } else {
                finalViewArea = domain;
            }
        }

        for (let i = 0; i < settings.minimaps.number; i++) {
            const viewArea = interpolate(domain, finalViewArea, i, settings.minimaps.number);
            state.viewAreas.push(viewArea);
        }
        state.viewAreas.push(finalViewArea);
        state.dirty = state.viewAreas.map(() => true);
    }

    initializeViewAreas(time_domain);

    function setViewArea(i, viewArea) {
        // state.viewAreas[i] = viewArea;
        // state.dirty[i] = true;
        const dirty = adjustViewAreas(state.viewAreas, i, viewArea);
        for (let j = 0; j < state.viewAreas.length; j++) {
            state.dirty[j] |= dirty[j];
        }
    }

    // Tracker objects for throttling
    const urlTracker = {};
    const drawTracker = {};
    /**
     * Updates the views to be consistent with the current state.
     * Includes the plots, the selection and the URL.
     */
    function update() {
        call_throttled(() => {
            const dirty = [...state.dirty];
            state.dirty.fill(false);

            // Update minimaps
            minimaps.forEach((minimap, j) => {
                const viewArea = state.viewAreas[j];
                if (dirty[j]) {
                    state.filteredWords[j] = (state.filteredWords[j - 1] ?? data.words)
                        .filter(w => w.start_time < viewArea[1] && w.end_time > viewArea[0])
                }
                if (dirty[j])
                    minimap.updateViewArea();
                if (dirty[j] || dirty[j + 1])
                    minimap.updateBrush()
            });

            // Update details plot
            if (dirty[dirty.length - 1]) {
                const viewArea = state.viewAreas[state.viewAreas.length - 1];
                state.filteredWords[dirty.length - 1] = (state.filteredWords[dirty.length - 2] ?? data.words)
                    .filter(w => w.start_time < viewArea[1] && w.end_time > viewArea[0])
                details_plot.update(
                    viewArea,
                    state.filteredWords[state.filteredWords.length - 1],
                );
            }

        }, drawTracker, 20);

         // Update URL
        call_delayed_throttled(
            () => {
                const selection = state.viewAreas[state.viewAreas.length - 1];
                set_url_param('selection', `${selection[0].toFixed(1)}-${selection[1].toFixed(1)}`)
            },
            urlTracker,
            200
        )

        // Update range selector field. This is cheap, so no throttling
        rangeSelector.update(state.viewAreas[state.viewAreas.length - 1]);

        // Send message to window for synchronization. We want this to be
        // instantanous, so no throttling.
        if (!handlingWindowEvent) {
            window.parent.postMessage({
                type: 'viewAreas',
                viewAreas: state.viewAreas,
                syncID: settings.syncID,
                sourceID: element_id,
                }, '*'
            )
        }
    }

    let handlingWindowEvent = false;
    function updateViewArea(i, viewArea) {
        if (similar_range(state.viewAreas[i], viewArea)) return;
        setViewArea(i, viewArea);
        update();
    }

    function selectSegment(segment) {
        state.selectedSegment = segment;
        state.dirty[state.dirty.length - 1] = true;
        selectedUtteranceDetails.update(segment)
        update();
    }

    if (settings.syncID !== null) {
        window.addEventListener("message", event => {
            if (
                event.data.type === 'viewAreas' &&
                event.data.syncID === settings.syncID &&
                event.data.sourceID !== element_id
            ) {
                handlingWindowEvent = true;
                state.viewAreas.forEach((viewArea, i) => {
                    if (i === 0) return;
                    const newViewArea = event.data.viewAreas[i];
                    if (i === state.viewAreas.length - 1)
                        updateViewArea(state.viewAreas.length - 1, event.data.viewAreas[event.data.viewAreas.length - 1]);
                    else if (newViewArea)
                        updateViewArea(i, newViewArea);
                    else {
                        updateViewArea(i, event.data.viewAreas[event.data.viewAreas - 1]);
                    }
                });
                handlingWindowEvent = false;
            }
        })
    }

    let root_element = d3.select(element_id);

    /* Mouse drag */
    let dragActive = false; // We can only have one drag at a time globally

    /**
     * Start dragging an element. Do nothing if a drag is currently active.
     *
     * Registers global handlers for mousemove and mouseup events
     * so that the mouse can be dragged out of the element or window
     * and still be captured. Cancel defaults so that text is not
     * selected during dragging.
     */
    function drag(element, drag, startDrag, stopDrag) {
        function _stopDrag(e) {
                window.removeEventListener("mousemove", _drag);
                window.removeEventListener("mouseup", _stopDrag);
                dragActive = false;
                if (stopDrag) stopDrag(e);
                this.lastY = undefined;
            }


        function _drag(e) {
            if (!this.lastY) {
                this.lastY = e.y
                drag(e)
            } else {
                // e.movementY: CB: Movement for canvas? It is too large for the details plot (maybe 20%).
                drag(e, delta_y=e.y - this.lastY);
                this.lastY = e.y;
            };
            e.preventDefault();
        }

        function _startDrag() {
            if (dragActive) return;
            dragActive = true;
            window.addEventListener("mousemove", _drag);
            window.addEventListener("mouseup", _stopDrag);
            if (startDrag) startDrag();
        }
        element.on("mousedown", _startDrag);
    }


class Axis {
    constructor(padding, numTicks=null, tickPadding=3, tickSize=6) {
        this.padding = padding;
        this.horizontal = true;
        this.tickPadding = tickPadding;
        this.tickSize = tickSize;
        this.numTicks = numTicks;
    }
    draw(
        context,
        scale,
        position,
    ) {
        const [start, end] = scale.range(),
            tickFormat = scale.tickFormat ? scale.tickFormat() : d => d,
            ticks = (scale.ticks ? scale.ticks(this.numTicks) : scale.domain()).map(d => {
                return {
                    pos: scale(d) + (scale.bandwidth ? scale.bandwidth() / 2 : 0),
                    label: tickFormat(d)
                }
            });

        // Flip coords if vertical
        let coord, c;
        if (this.horizontal) {
            coord = (x, y) => [x, position + y]
            c = (x, y) => [x, y]
        } else {
            coord = (x, y) => [position - y, x]
            c = (x, y) => [-y, x]
        }

        // Set up context
        context.lineWidth = 1;
        context.font = "12px Arial";
        context.strokeStyle = "black";  // Line color
        context.fillStyle = "black";    // Font color

        // Clear the axis part of the plot
        context.clearRect(...coord(start, 0), ...c(end - start, this.padding));

        // Tick marks
        context.beginPath();
        ticks.forEach(d => {
            context.moveTo(...coord(d.pos, 0));
            context.lineTo(...coord(d.pos, this.tickSize));
        });
        // Line
        context.moveTo(...coord(start, this.tickSize));
        context.lineTo(...coord(start, 0));
        context.lineTo(...coord(end, 0));
        context.lineTo(...coord(end, this.tickSize));
        context.stroke();

        // Tick labels
        if (this.horizontal) {
            context.textAlign = "center";
            context.textBaseline = "top";
        } else {
            context.textAlign = "right";
            context.textBaseline = "middle";
        }

        ticks.forEach(d => {
            context.fillText(d.label, ...coord(d.pos, this.tickSize + this.tickPadding));
        });
    }
}

class CompactAxis {
    constructor(padding, label=null) {
        this.padding = padding;
        this.label = label;
    }

    draw(
        context,
        scale,
        position,
    ) {

        // Tick labels
        context.textAlign = "center";
        context.textBaseline = "top";

        const [start, end] = scale.range(),
            tickFormat = scale.tickFormat ? scale.tickFormat() : d => d,
            ticks = (scale.ticks ? scale.ticks() : scale.domain()).map(d => {
                const label = tickFormat(d);
                return {
                    pos: scale(d) + (scale.bandwidth ? scale.bandwidth() / 2 : 0),
                    label: label,
                    textMetrics: context.measureText(label)
                }
            });

        // Flip coords if vertical
        let coord, c;
        coord = (x, y) => [x, position + y]
        c = (x, y) => [x, y]

        // Set up context
        context.lineWidth = 1;
        context.font = "12px Arial";
        context.strokeStyle = "black";  // Line color
        context.fillStyle = "black";    // Font color

        // Clear the axis part of the plot
        context.clearRect(...coord(start, 0), ...c(end - start, this.padding));

        context.beginPath();
        // Line
        const p = (ticks[0].textMetrics.fontBoundingBoxAscent + ticks[0].textMetrics.fontBoundingBoxDescent) / 2;
        context.moveTo(...coord(start, p));
        context.lineTo(...coord(end, p));
        context.stroke();

        ticks.forEach(d => {
            context.clearRect(
                ...coord(d.pos - d.textMetrics.width / 2 - 2, -d.textMetrics.fontBoundingBoxAscent),
                d.textMetrics.width + 4,
                d.textMetrics.fontBoundingBoxDescent + d.textMetrics.fontBoundingBoxAscent
            );
            context.fillText(d.label, ...coord(d.pos, 0));
        });

        if (this.label) {
            context.textAlign = "right";
            const textMetrics = context.measureText(this.label);
            const x = scale.range()[1];
            context.clearRect(x - textMetrics.width - 3, position - textMetrics.fontBoundingBoxAscent, textMetrics.width + 3, textMetrics.fontBoundingBoxAscent + textMetrics.fontBoundingBoxDescent);
            context.fillText(this.label, x, position);
        }
    }
}

class DetailsAxis{
    constructor(padding, tickPadding=3, tickSize=6) {
        this.padding = padding;
        this.tickPadding = tickPadding;
        this.tickSize = tickSize;
    }

    draw(context, scale, position) {
        const [start, end] = scale.range()
        const ticks = scale.domain().map(d => {
            return {
                pos: scale(d) + (scale.bandwidth ? scale.bandwidth() / 2 : 0),
                label: d
            }
        })
        const offset = (scale.bandwidth()) / 4;
        const match_width = settings.match_width * scale.bandwidth() / 2;

        // Clear the axis part of the plot
        context.clearRect(start, position, end - start, this.padding);

        // Set up context
        context.lineWidth = 1;
        context.font = "12px Arial";
        context.strokeStyle = "black";  // Line color
        context.fillStyle = "black";    // Font color

        // Line
        context.moveTo(start, position);
        context.lineTo(end, position);
        context.stroke();

        context.textAlign = "center";
        context.textBaseline = "top";
        ticks.forEach(d => {
            context.beginPath();
            context.rect(d.pos - scale.bandwidth() / 2, position, scale.bandwidth(), this.padding);
            context.fillStyle = "white";
            context.strokeStyle = "black";
            context.fill();
            context.stroke();
            context.beginPath();
            context.moveTo(d.pos - match_width, position);
            context.lineTo(d.pos - match_width, position + this.tickSize);
            context.moveTo(d.pos + match_width, position);
            context.lineTo(d.pos + match_width, position + this.tickSize);
            context.moveTo(d.pos + scale.bandwidth() / 2, position);
            context.lineTo(d.pos + scale.bandwidth() / 2, position + this.tickSize);
            context.moveTo(d.pos - scale.bandwidth() / 2, position);
            context.lineTo(d.pos - scale.bandwidth() / 2, position + this.tickSize);
            context.stroke();
            context.fillStyle = "black";
            context.fillText(d.label, d.pos, position + this.tickSize + this.tickPadding)
            context.fillText("REF", d.pos - offset, position + this.tickPadding);
            context.fillText("HYP", d.pos + offset, position + this.tickPadding);
        });
    }
}

/**
 * Add a tooltip to an element. The tooltip is shown when the mouse
 * enters the element and hidden when the mouse leaves the element.
 * The tooltip is positioned below the element and shifted so that it
 * is fully visible and, if possible, centered below the element.
 *
 * @param {d3.Selection} element The element to add the tooltip to
 * @param {string|function} tooltip The content of the tooltip. If a
 * function is provided, it is called with the tooltip element as
 * argument.
 * @param {function} preShow A function that is called before the
 * tooltip is shown. This can be used to update the tooltip content
 * dynamically. The tooltip position is corrected after this function
 * is called.
 */
function addTooltip(element, tooltip, preShow) {
    element.classed("tooltip", true);
    const tooltipcontent = element.append("div").classed("tooltipcontent", true);
    if (typeof tooltip === "string") tooltipcontent.text(tooltip)
    else if (tooltip) tooltip(tooltipcontent);
    element.on("mouseenter", () => {
        // Call setup function before the position is corrected
        if (preShow) preShow();

        // Correct position if it would be outside the visualization
        // space. Prioritize left over right because scrolling is
        // not supported to the left.
        // Displaying and hiding the tooltip is handled by CSS via
        // :hover
        const bound = root_element.node().getBoundingClientRect();
        const e = tooltipcontent.node().getBoundingClientRect();
        let shift = 0;
        if (e.left < bound.left) {
            shift = bound.left - e.left;
        } else if (e.right > bound.right) {
            shift = Math.max(bound.right - e.right, bound.left - e.left);
        }
        tooltipcontent.style("translate", shift + "px");

        // Scale the element if its width or height are larger than the root
        // element
        if (e.width > bound.width) {
            tooltipcontent.style("width", bound.width + "px");
        }
        if (e.height > bound.bottom - e.top) {
            tooltipcontent.style("height", (bound.bottom - e.top) + "px");
        }

        // Show tooltip
        tooltipcontent.classed("visible", true);
    });
    element.on("mouseleave", () => {
        // Hide tooltip and reset tooltip position
        tooltipcontent.classed("visible", false)
        tooltipcontent.node().style.translate = null;
        tooltipcontent.node().style.width = null;
        tooltipcontent.node().style.height = null;
    });
    return tooltipcontent;
}

function menu(element) {
    element.classed("menu-container", true);
    const m = element.append("div").classed("menu", true)
        .style("visibility", "hidden");
    element.on("click", () => {
        m.style("visibility", "visible");
    });
    window.addEventListener("mousedown", (e) => {
        if (!element.node().contains(e.target)) {
            m.style("visibility", "hidden");
        }
    });
    return m;
}


function set_url_param(key, value){
    var url = new URL(window.location.href);
    if (value) {
        url.searchParams.set(key, value);
    } else {
        url.searchParams.delete(key)
    }
    // history.pushState(null, null, url);  // update url and add to history
    history.replaceState(null, null, url);  // update url and keep history
    // window.location.replace(url);  // update url, but trigger page reload
}

class CanvasPlot {
    element;
    canvas;
    context;
    width;
    height;
    x_axis_padding;
    y_axis_padding;
    x;
    y;

    /**
     * Creates a canvas and axis elements to be drawn on a canvas plot.
     *
     * Width and height of the plot are determined by the `element` and can be set by CSS.
     */
    constructor(element, x_scale, y_scale, xAxis, yAxis, invert_y=false) {
        this.element = element.style('position', 'relative');
        this.canvas = this.element.append("canvas").style("width", "100%").style("height", "100%").style("position", "absolute").style("top", 0).style("left", 0);

        this.context = this.canvas.node().getContext("2d")
        this.xAxis = xAxis;
        this.yAxis = yAxis;
        this.x_axis_padding = xAxis?.padding || 0;
        this.y_axis_padding = yAxis?.padding || 0;
        this.invert_y = invert_y

        if (this.xAxis) this.xAxis.horizontal = true;
        if (this.yAxis) this.yAxis.horizontal = false;

        // Create plot elements
        this.x = x_scale;
        this.y = y_scale;
        this.sizeChangedListeners = [];
        this.canvasSizeChanged();

        // Track size changes of our canvas.
        new ResizeObserver(this.canvasSizeChanged.bind(this)).observe(this.element.node());
    }

    onSizeChanged(callback) {
        this.sizeChangedListeners.push(callback);
    }

    canvasSizeChanged() {
        // Monitor the size change of the parent div, not the canvas.
        // The canvas will not shrink below canvas.height.
        // We set the canvas display to absolute so that the div can shrink
        this.width = this.element.node().clientWidth;
        this.height = this.element.node().clientHeight;
        this.canvas.attr("width", this.width);
        this.canvas.attr("height", this.height);
        // The canvas size must match the pixel size exactly
        this.canvas.style("width", this.width + "px");
        this.canvas.style("height", this.height + "px");
        this.x.range([this.y_axis_padding, this.width])
        if (this.invert_y) {
            this.y.range([0, this.height - this.x_axis_padding])
        } else {
            this.y.range([this.height - this.x_axis_padding, 0])
        }
        this.sizeChangedListeners.forEach(c => c());
    }

    drawAxes() {
        if (this.xAxis) this.xAxis.draw(this.context, this.x, this.y.range()[this.invert_y ? 1 : 0]);
        if (this.yAxis) this.yAxis.draw(this.context, this.y, this.x.range()[0]);
    }

    clear() {
        this.context.clearRect(0, 0, this.width, this.height);
    }
}

    function drawLegend(container) {
        const legend = container
            .append("div").classed("pill", true)
        for (const k of Object.keys(settings.colors)) {
            const l = legend.append("div").classed("legend-element", true)
            l.append("div").classed("legend-color", true)
                .style("background-color", settings.colors[k]);
            l.append("div").classed("legend-label", true).text(k)
        }
    }


    function drawMenu(container) {
        const menuContainer = container.append("div").classed("pill", true);
        menuContainer.append("div").html(icons['menu']);
        const m = menu(menuContainer).append("div");

        m.append("div").text("Settings").classed("menu-header", true);

        // Main plot settings
        m.append("div").classed("menu-section-label", true).text("Main Plot");
        let menuElement = m.append("div").classed("menu-element", true);
        menuElement.append("div").classed("menu-label", true).text("Font size:");
        menuElement.append("input").classed("menu-control", true).attr("type", "range").attr("min", "5").attr("max", "30").classed("slider", true).attr("step", 1).on("input", function () {
            settings.font_size = this.value;
            state.dirty[state.dirty.length - 1] = true;
            update();
        }).node().value = settings.font_size;
        menuElement = m.append("div").classed("menu-element", true)
        menuElement.append("div").classed("menu-label", true).text("Match width:");
        menuElement.append("input").classed("menu-control", true).attr("type", "range").attr("min", "1").attr("max", "90").classed("slider", true).attr("step", 1).on("input", function () {
            settings.match_width = parseInt(this.value) / 100;
            state.dirty[state.dirty.length - 1] = true;
            update();
        }).node().value = settings.match_width * 100;

        // Minimaps
        m.append("div").classed("divider", true);
        m.append("div").classed("menu-section-label", true).text("Minimaps");

        menuElement = m.append("div").classed("menu-element", true);
        menuElement.append("div").classed("menu-label", true).text("Number:")
        const num_minimaps_select = menuElement.append("select").classed("menu-control", true).on("change", function () {
            settings.minimaps.number = this.value;
            rebuild();
            set_url_param('minimaps', settings.minimaps.number);
        });
        num_minimaps_select.append("option").attr("value", 0).text("0");
        num_minimaps_select.append("option").attr("value", 1).text("1");
        num_minimaps_select.append("option").attr("value", 2).text("2");
        num_minimaps_select.append("option").attr("value", 3).text("3");

        num_minimaps_select.node().value = settings.minimaps.number;

        // const errorbar_style = container.append("div").classed("pill", true);
        // errorbar_style.append("div").classed("info-label", true).text("Error distribution");
        menuElement = m.append("div").classed("menu-element", true);
        menuElement.append("div").classed("menu-label", true).text("Error distribution:");
        const errorbar_style_select = menuElement.append("select").classed("menu-control", true).on("change", function () {
            settings.barplot.style = this.value;
            rebuild();
        });
        errorbar_style_select.append("option").attr("value", "absolute").text("Absolute");
        errorbar_style_select.append("option").attr("value", "relative").text("Relative");
        errorbar_style_select.append("option").attr("value", "hidden").text("Hidden");
        errorbar_style_select.node().value = settings.barplot.style;
<<<<<<< HEAD
=======

        
        // const errorbar_mode = container.append("div").classed("pill", true);
        // errorbar_mode.append("div").classed("info-label", true).text("Scale exclude correct");
        // menuElement = m.append("div").classed("menu-element", true);
        // menuElement.append("div").classed("menu-label", true).text("Hi");
        // const errorbar_mode_check = menuElement.append("input").classed("menu-control", true).attr("type", "checkbox").on("change", function () {
        //     settings.barplot.scaleExcludeCorrect = this.checked;
        //     redraw();
        // });
        // errorbar_mode_check.node().checked = settings.barplot.scaleExcludeCorrect;


        // Audio
        m.append("div").classed("divider", true);
        m.append("div").classed("menu-section-label", true).text("Audio Server");
        menuElement = m.append("div").classed("menu-element", true);
        menuElement.append("div").classed("menu-label", true).text("Adress:")

        menuElement
            .append("input")
            .classed("menu-control", true)
            .attr("type", "text")
            .attr("placeholder", "e.g. http://localhost:7777")
            .on("input", function () {
                settings.audio_server = this.value;
            })
            .property("value", settings.audio_server)
        ;
>>>>>>> 1b4b8779
    }

    function drawHelpButton(container) {
        const pill = container.append("a").attr("href", "https://github.com/fgnt/meeteval").classed("pill", true)
        pill.append('div').html(icons['help']).style("margin-right", "5px");;
        pill.append('div').text(' Help');
    }

    function drawExampleInfo(container, info) {
        const root = container;

        label = (label, value, icon=null, tooltip=null) => {
            var l = root.append("div").classed("pill", true)
            if (icon) l.append("div").html(icon);
            l.append("div").classed("info-label", true).text(label);
            l.append("div").classed("info-value", true).text(value);
            if (tooltip) addTooltip(l, tooltip);
            return l;
        }

        label("ID:", info.filename);
        label("Length:", info.length.toFixed(2) + "s");
        label("WER:", (info.wer.hypothesis.error_rate * 100).toFixed(2) + "%", null, c => {
            if (Object.keys(info.wer).length == 1){
                const wer = info.wer.hypothesis;
                const wer_by_speakers = info.wer_by_speakers.hypothesis;
                const table = c.append("table").classed("wer-table", true);
                const head = table.append("thead")
                const hr1 = head.append("tr");
                hr1.append("th");
                hr1.append("th");
                hr1.append("th");
                hr1.append("th");
                hr1.append("th").text("Counts by Speaker").attr("colspan", Object.keys(wer_by_speakers).length).style("border-bottom", "1px solid white");

                const hr = head.append("tr")
                hr.append("th").text("");
                hr.append("th");
                hr.append("th").text("Count");
                hr.append("th").text("Relative");
                Object.keys(wer_by_speakers).forEach(speaker => { hr.append("th").text(speaker); });
                const body = table.append("tbody");
                const words = body.append("tr");
                words.append("td").text("Ref. Words");
                words.append("td");
                words.append("td").text(wer.length);
                words.append("td").text("100.0%");
                Object.entries(wer_by_speakers).forEach(([speaker, wer]) => { words.append("td").text(wer.length); });
                const correct = body.append("tr");
                correct.append("td").text("Correct");
                correct.append("td").append("div").classed("legend-color", true).style("background-color", settings.colors["correct"]);
                correct.append("td").text(wer.length - wer.substitutions - wer.deletions);
                correct.append("td").text(((wer.length - wer.substitutions - wer.deletions)/wer.length * 100).toFixed(1) + "%");
                Object.entries(wer_by_speakers).forEach(([speaker, wer]) => { correct.append("td").text(wer.length - wer.substitutions - wer.deletions); });
                const substitution = body.append("tr");
                substitution.append("td").text("Substitution");
                substitution.append("td").append("div").classed("legend-color", true).style("background-color", settings.colors["substitution"]);
                substitution.append("td").text(wer.substitutions);
                substitution.append("td").text((wer.substitutions / wer.length * 100).toFixed(1) + "%");
                Object.entries(wer_by_speakers).forEach(([speaker, wer]) => { substitution.append("td").text(wer.substitutions); });
                const insertion = body.append("tr");
                insertion.append("td").text("Insertion");
                insertion.append("td").append("div").classed("legend-color", true).style("background-color", settings.colors["insertion"]);
                insertion.append("td").text(wer.insertions);
                insertion.append("td").text((wer.insertions / wer.length * 100).toFixed(1) + "%");
                Object.entries(wer_by_speakers).forEach(([speaker, wer]) => { insertion.append("td").text(wer.insertions); });
                const deletion = body.append("tr");
                deletion.append("td").text("Deletion");
                deletion.append("td").append("div").classed("legend-color", true).style("background-color", settings.colors["deletion"]);
                deletion.append("td").text(wer.deletions);
                deletion.append("td").text((wer.deletions / wer.length * 100).toFixed(1) + "%");
                Object.entries(wer_by_speakers).forEach(([speaker, wer]) => { deletion.append("td").text(wer.deletions); });
                c.append("div").classed("tooltip-info", true).text("Note: Values don't add up to 100% (except when Insertion=0)\nRef. Words = Correct + Substitution + Deletion\nHyp. Words = Correct + Substitution + Insertion");
            }
        });
        label("Alignment:", info.alignment_type, null,
            c => c.append('div').classed('wrap-40', true).text("The alignment algorithm used to generate this visualization. Available are:\n" +
            "cp: concatenated minimum-permutation\n" +
            "tcp: time-constrained minimum permutation\n\n" +
            "(This setting cannot be changed interactively, but has to be selected when generating the visualization)\n" +
            "Check the documentation for details")
        )
        if (info.wer.reference_self_overlap?.overlap_rate) label(
            "Reference self-overlap:",
            (info.wer.reference_self_overlap.overlap_rate * 100).toFixed(2) + "%",
            icons["warning"],
            c => c.append('div').classed('wrap-40').text("Self-overlap is the percentage of time that a speaker annotation overlaps with itself. " +
            "On the reference, this is usually an indication for annotation errors.\n" +
            "Extreme self-overlap can lead to unexpected WERs!")
        ).classed("warn", true);
        if (info.wer.hypothesis_self_overlap?.overlap_rate) label(
            "Hypothesis self-overlap:",
            (info.wer.hypothesis_self_overlap.overlap_rate * 100).toFixed(2) + "%",
            icons["warning"],
            c => c.append('div').classed('wrap-40').text("Self-overlap is the percentage of time that a speaker annotation overlaps with itself. " +
            "Extreme self-overlap can lead to unexpected WERs!")
        ).classed("warn", true);
    }


    /**
     * Search bar component. Modifies "words" in-place by setting the `.highlight`
     * attribute of matching words to `true`.
     */
    class SearchBar {
        constructor(container, state, initial_query) {
            this.state = state;
            this.container = container.append("div").classed("pill", true).classed("search-bar", true);
            this.text_input = this.container.append("input").attr("type", "text").attr("placeholder", "Regex (e.g., s?he)...");

            if (initial_query) this.text_input.node().value = initial_query;

            // Start search when clicking on the button
            this.search_button = this.container.append("button").text("Search").on("click", () => this.search(this.text_input.node().value));

            // Start search on Ctrl + Enter
            this.text_input.on("keydown", (event) => {
                if (event.key === "Enter") {
                    this.search(this.text_input.node().value);
                }
            });
        }

        search(regex) {
            // Test all words against the regex. Use ^ and $ to get full match
            if (regex === "")  {
                this.state.words.forEach(w => w.highlight = false);
            } else {
                const re = new RegExp("^" + regex + "$", "i");
                for (const w of this.state.words) w.highlight = re.test(w.words);
            }
            this.state.dirty.fill(true);
            update();
            set_url_param('regex', regex)
        }
    }

    class ErrorBarPlot {
        constructor(canvas_plot, num_bins, style='absolute', scaleExcludeCorrect=false) {
            this.plot = canvas_plot;
            this.bin = d3.bin().thresholds(200).value(d => (d.start_time + d.end_time) / 2)
            this.max = 0;
            this.binned_words = [];
            this.style = style;
            this.scaleExcludeCorrect = scaleExcludeCorrect;
            this.plot.onSizeChanged(this.draw.bind(this));
        }

        updateBins(words, viewArea) {
            var bin_max = 0;
            const self = this;

            this.binned_words = this.bin.domain(viewArea)(words).map(d => {
                // This is for utterances
                // d.substitutions = d.map(i => i.substitutions).reduce((a, b) => a + b, 0);
                // d.insertions = d.map(i => i.insertions || 0).reduce((a, b) => a + b, 0);
                // d.deletions = d.map(i => i.deletions || 0).reduce((a, b) => a + b, 0);
                // d.total = d.map(i => i.total || 0).reduce((a, b) => a + b, 0);
                d.substitutions = d.flatMap(w => w.matches).map(m => !!m && m[1] === 'substitution').reduce((a, b) => a + b, 0);
                d.insertions = d.flatMap(w => w.matches).map(m => !!m && m[1] === 'insertion').reduce((a, b) => a + b, 0);
                d.deletions = d.flatMap(w => w.matches).map(m => !!m && m[1] === 'deletion').reduce((a, b) => a + b, 0);
                d.total = d.flatMap(w => w.matches).map(m => !!m && m[1] !== 'ignored').reduce((a, b) => a + b, 0);

                // d.insertions = d.map(w => w.match_type === 'insertion').reduce((a, b) => a + b, 0);
                // d.deletions = d.map(w => w.match_type === 'deletion').reduce((a, b) => a + b, 0);
                // d.total = d.map(w => w.match_type !== 'ignored').reduce((a, b) => a + b, 0);
                d.highlight = d.map(w => w.highlight).reduce((a, b) => a || b, false);

                // Compute relative numbers if requested
                if (self.style === 'relative') {
                    d.substitutions = d.substitutions / (d.total || d.substitutions || 1);
                    d.insertions = d.insertions / (d.total || d.insertions || 1);
                    d.deletions = d.deletions / (d.total || d.deletions || 1);
                    d.total = 1;
                }

                // Compute upper limit of plot
                if (self.scaleExcludeCorrect) {
                    bin_max = Math.max(bin_max, d.substitutions + d.insertions + d.deletions);
                } else {
                    bin_max = Math.max(bin_max, d.total, d.substitutions + d.insertions + d.deletions);
                }
                return d
            });
            this.max = bin_max;
            this.plot.y.domain([0, bin_max * 1.1]);
        }

        update(viewArea, filteredWords) {
            this.plot.x.domain(viewArea);
            this.words = filteredWords;
            this.updateBins(filteredWords, viewArea);
        }

        drawBars() {
            const self = this;
            this.binned_words.forEach(b => {
                const x = this.plot.x(b.x0);
                const width = this.plot.x(b.x1) - this.plot.x(b.x0);
                var y = 0;
                const bottom = this.plot.y(0);
                y = (y) => this.plot.y(y) - bottom;

                if (b.highlight) {
                    height = 3;
                    this.plot.context.beginPath();
                    this.plot.context.fillStyle=settings.colors.highlight;
                    this.plot.context.rect(x, bottom, width, this.plot.y(this.plot.y.domain()[1]) - bottom);
                    this.plot.context.stroke();
                    this.plot.context.fill();
                }

                if (self.style === 'absolute') {
                    this.plot.context.strokeStyle = "gray";
                    this.plot.context.fillStyle = settings.colors["correct"];
                    this.plot.context.beginPath();
                    this.plot.context.rect(x, bottom, width, y(b.total));
                    this.plot.context.stroke();
                    this.plot.context.fill();
                }

                // Substitutions
                var height = y(b.substitutions);
                this.plot.context.fillStyle = settings.colors["substitution"];
                this.plot.context.fillRect(x, bottom, width, height)
                var bottom_ = bottom + height;

                // Insertions
                height = y(b.insertions);
                this.plot.context.fillStyle = settings.colors["insertion"];
                this.plot.context.fillRect(x, bottom_, width, height)
                bottom_ = bottom_ + height;

                // Deletions
                height = y(b.deletions);
                this.plot.context.fillStyle = settings.colors["deletion"];
                this.plot.context.fillRect(x, bottom_, width, height)
                bottom_ = bottom_ + height;
            });
        }

        draw() {
            this.plot.clear();
            this.drawBars();
            this.plot.drawAxes();
        }
    }

    class WordPlot {
        constructor(plot) {
            this.plot = plot;
            this.words = [];
            this.plot.onSizeChanged(this.draw.bind(this));
            this.on_zoom_to_callbacks = [];
        }

        drawWords() {
            const [begin, end] = this.plot.x.domain();
            this.plot.context.strokeStyle = "gray";
            const bandwidth = this.plot.y.bandwidth() / 2;
            this.words.forEach(w => {
                this.plot.context.beginPath();
                let y_ = this.plot.y(w.speaker);
                if (w.source === "hypothesis") y_ += bandwidth;
                this.plot.context.rect(
                    this.plot.x(w.start_time),
                    y_,
                    this.plot.x(w.end_time) - this.plot.x(w.start_time),
                    bandwidth,
                );
                if (w.highlight) {
                    this.plot.context.fillStyle = settings.colors.highlight;
                    this.plot.context.fill()
                } else if (w.matches) {
                    this.plot.context.fillStyle = settings.colors[w.matches[0][1]];
                    this.plot.context.fill();
                } else {
                    this.plot.context.stroke();
                }
            })
        }

        update(viewArea, filteredWords) {
            this.plot.x.domain(viewArea);
            this.words = filteredWords;
        }

        draw() {
            this.plot.clear();
            this.drawWords();
            this.plot.drawAxes();
        }
    }

    class Minimap {
        constructor(element, state, index) {
            const e = element.classed("plot minimap", true).style("height", '90px')
            this.state = state
            this.index = index

            const x_scale = d3.scaleLinear().domain(state.viewAreas[index]);

            if (settings.barplot.style !== "hidden") {
                this.error_bars = new ErrorBarPlot(
                    new CanvasPlot(
                        e.append('div').style('height', '30%'),
                        x_scale,
                        d3.scaleLinear().domain([1, 0]),
                        null,
                        new Axis(50, 3),
                ), 200, settings.barplot.style, settings.barplot.scaleExcludeCorrect);
                this.error_bars.plot.element.append("div").classed("plot-label", true).style("margin-left", this.error_bars.plot.y_axis_padding + "px").text("Error distribution");
            }
            this.word_plot = new WordPlot(
                new CanvasPlot(
                    e.append('div').style('height',this.error_bars ? '70%' : '100%'),
                    x_scale,
                    state.speakerScale,
                    new CompactAxis(10, "time"), new Axis(50), true),
            );
            this.word_plot.plot.element.append("div").classed("plot-label", true).style("margin-left", this.word_plot.plot.y_axis_padding + "px").text("Segments");

            // Setup brush
            this.svg = e.append("svg")
                .style("position", "absolute").style("top", 0).style("left", 0).style("width", "100%").style("height", "100%");

            this.brush = d3.brushX()
                .extent([
                    [
                        Math.max(this.error_bars?.plot.y_axis_padding || 0, this.word_plot.plot.y_axis_padding),
                        0
                    ],
                    [this.word_plot.plot.width, this.word_plot.plot.height + (this.error_bars?.plot.height || 0)]])
                .on("brush", this._onselect.bind(this))
                .on("end", this._onselect.bind(this))
                .touchable(() => true); // Required for touch support for chrome on Laptops

            this.brush_group = this.svg.append("g")
                .attr("class", "brush")
                .call(this.brush);

            // Redraw brush when size changes. This is required because the brush range / extent will otherwise keep the old value (in screen size)
            this.word_plot.plot.onSizeChanged(() => {
                 // This seems hacky, but I didn't find another way to modify the height of the brush
                const height = this.word_plot.plot.height + (this.error_bars?.plot.height || 0);
                this.brush.extent([
                    [
                        Math.max(this.error_bars?.plot.y_axis_padding || 0, this.word_plot.plot.y_axis_padding),
                        0
                    ],
                    [this.word_plot.plot.width, height]]
                );
                // this.brush.extent modifies the overlay rect, but not the selection rect. We have to set the
                // selection rect manually
                this.brush_group.property('__brush').extent[1][1] = height;
                if ( this.brush_group.property('__brush').selection) {
                    this.brush_group.property('__brush').selection[1][1] = height;
                }
                this.updateViewArea();
                this.updateBrush();
            });

            // Make the minimap resizable
            const resize_handle = e.append('div').classed('minimap-resize-handle', true);
            drag(resize_handle, e => {
                const parent_top = element.node().getBoundingClientRect().top;
                const new_height = Math.max(e.clientY - parent_top - 2/*half of resize-handle height*/, 20);
                element.style('height', new_height + "px");
            }, () => resize_handle.classed('active', true), () => resize_handle.classed('active', false));
            resize_handle.on("touchstart", () => resize_handle.classed('active', true));
            resize_handle.on("touchend", () => resize_handle.classed('active', false));
            resize_handle.on("touchmove", (e) => {
                // Select the first touch that started in the touch handle. Any
                // further touches are ignored.
                const touch = e.targetTouches[0];
                const parent_top = element.node().getBoundingClientRect().top;
                const new_height = Math.max(touch.clientY - parent_top - 2/*half of resize-handle height*/, 20);
                element.style('height', new_height + "px");
            })

            this.updating = false;

            this.drawTracker = {}
        }

        draw() {
            if (this.error_bars) this.error_bars.draw();
            this.word_plot.draw();
        }

        updateViewArea() {
            const viewArea = this.state.viewAreas[this.index];
            const words = this.state.filteredWords[this.index];

            // Update sub-plots
            if (this.error_bars) this.error_bars.update(viewArea, words);
            this.word_plot.update(viewArea, words);
            this.draw();
        }

        updateBrush() {
            const viewArea = this.state.viewAreas[this.index];
            const brushArea = this.state.viewAreas[this.index + 1];
            // Prevent update loops with brush
            this.updating = true;
            // brush area is greater than view area
            if (!brushArea || brushExceedsViewArea(viewArea, brushArea)) {
                // Remove brush.
                // !brushArea is a bit hacky, but we get a sizeChanged event
                // when the minimap is removed, in which case the brushArea
                // becomes null.
                this.brush_group.call(this.brush.move, null);
            } else {
                this.brush_group.call(this.brush.move, [
                    this.word_plot.plot.x(brushArea[0]),
                    this.word_plot.plot.x(brushArea[1])
                ])
            }
            this.updating = false;
        }

        _onselect(event) {
            if (this.updating) return;
            let selectionDomain;
            if (event.selection) {
                selectionDomain = event.selection.map(this.word_plot.plot.x.invert);
            } else {
                selectionDomain = this.state.viewAreas[this.index];
            }
            updateViewArea(this.index + 1, selectionDomain);
        }
    }


    class DetailsPlot {
        constructor(plot, state, utterances, markers, initial=null) {
            this.plot = plot;
            this.plot.element.classed("plot", true)
            this.state = state;
            this.utterances = utterances;
            this.filtered_utterances = utterances;
            this.max_domain = plot.y.domain();
            this.markers = markers;
            this.filtered_markers = markers;

            // Precompute alignment / stitches for insertions/substitutions
            this.matches = state.words.flatMap((w) => {
                if (!w.matches) return [];
                return w.matches
                    .filter(m => m[0])  // Only look at matches between words
                    .map(m => {
                        const other = state.words[m[0]];
                        const [left, right] = w.source === "hypothesis" ? [other, w] : [w, other];
                        return {
                            speaker: w.speaker,
                            match_type: m[1],
                            left_center_time: left.center_time,
                            right_center_time: right.center_time,
                            start_time: Math.min(left.center_time, right.center_time),
                            end_time: Math.max(left.center_time, right.center_time),
                        }
                    })
            });
            this.filtered_matches = this.matches;

            this.utteranceSelectListeners = [];

            // Plot label
            this.plot.element.append("div").classed("plot-label", true).style("margin-left", this.plot.y_axis_padding + "px").text("Detailed matching");

            const self = this;
            this.last_utterance_candidates_index = -1
            this.plot.element.on("click", (event) => {
                const screenX = event.layerX;
                const screenY = event.layerY;
                const y = self.plot.y.invert(screenY);

                // invert x band scale
                const match_width = settings.match_width * self.plot.x.bandwidth() / 2;
                const eachBand = self.plot.x.step();
                const index = Math.floor((screenX - self.plot.y_axis_padding) / eachBand);
                const speaker = self.plot.x.domain()[index];
                const within_speaker_coord = screenX - self.plot.x(speaker);
                const source = (
                    within_speaker_coord < self.plot.x.bandwidth() / 2 - match_width
                        ? "reference"
                        : (
                            within_speaker_coord > self.plot.x.bandwidth() / 2 + match_width
                            ? "hypothesis"
                            : null
                        )
                );

                if (source) {
                    const utterance_candidates = this.filtered_utterances.filter(
                        u => u.start_time < y && u.end_time > y && u.speaker === speaker && u.source === source
                    )
                    if (utterance_candidates.length > 0) {
                        self.last_utterance_candidates_index = (self.last_utterance_candidates_index+1) % utterance_candidates.length
                        selectSegment(utterance_candidates[self.last_utterance_candidates_index]);
                    }
                    else selectSegment(null);
                } else selectSegment(null);
            })

            this.wheel_tracker = {}
            let deltaY = 0;
            let hitCount = 0;
            this.plot.element.on("wheel", (event) => {
                // Collate multiple wheel events as one "big" wheel event.
                // 5 milliseconds aren't noticeable, but prevent freezing from free rolling mouse wheels
                deltaY += event.deltaY;
                hitCount += 1;
                event.preventDefault();
                // console.log(event)
                call_throttled(() => {
                    let [begin, end] = this.plot.y.domain();
                    let delta = deltaY;
                    deltaY = 0;
                    delta = (this.plot.y.invert(delta) - this.plot.y.invert(0)) * 0.5   // TODO: magic number
                    if (hitCount > 1)
                        console.log('High frequently appearing wheel events. Group', hitCount, 'events together.')
                    hitCount = 0;

                    if (event.ctrlKey) {
                        // Zoom when ctrl is pressed. Zoom centered on mouse position
                        const mouse_y = this.plot.y.invert(event.layerY);
                        const ratio = (mouse_y - begin) / (end - begin);
                        let beginDelta = -delta * ratio;
                        if (begin + beginDelta < this.max_domain[0]) {
                            if (begin < this.max_domain[0]) {
                                if (beginDelta < 0) beginDelta = 0;
                                // else: do nothing to prevent jumping
                            } else {
                                // Clip to max data domain
                                beginDelta = this.max_domain[0] - begin;
                            }
                        }
                        let endDelta = delta * (1 - ratio);
                        if (end + endDelta > this.max_domain[1]) {
                            if (end > this.max_domain[1]) {
                                if (endDelta > 0) endDelta = 0;
                                // else: do nothing to prevent jumping
                            } else {
                                // Clip to max data domain
                                endDelta = this.max_domain[1] - end;
                            }
                        }
                        begin += beginDelta;
                        end += endDelta;
                    } else {
                        // Move when ctrl is not pressed
                        if (begin + delta < this.max_domain[0]) {
                            if (begin < this.max_domain[0]) {
                                if (delta < 0) delta = 0;
                                // else: do nothing to prevent jumping
                            } else {
                                // Clip to max data domain
                                delta = this.max_domain[0] - begin;
                            }
                        }
                        if (end + delta > this.max_domain[1]) {
                            if (end > this.max_domain[1]) {
                                if (delta > 0) delta = 0;
                                // else: do nothing to prevent jumping
                            } else {
                                // Clip to max data domain
                                delta = this.max_domain[1] - end;
                            }
                        }
                        begin = begin + delta;
                        end = end + delta;
                    }
                    updateViewArea(this.state.viewAreas.length - 1, [begin, end]);
                }, this.wheel_tracker, 25)
            }, false)

            drag(this.plot.element, (e, delta_y) => {
                if (delta_y){
                    const delta = this.plot.y.invert(delta_y) - this.plot.y.invert(0);
                    let [begin, end] = this.plot.y.domain();
                    updateViewArea(this.state.viewAreas.length - 1, [begin - delta, end - delta]);
                }
            });

            var lastTouchY = [];
            this.plot.element.on("touchstart", event => {
                // TouchList doesn't implement iterator
                lastTouchY = [];
                for (let i = 0; i < event.targetTouches.length; i++) {
                    lastTouchY.push(event.targetTouches[i].clientY);
                }
            });
            this.plot.element.on("touchend", event => {
                // TouchList doesn't implement iterator
                lastTouchY = [];
                for (let i = 0; i < event.targetTouches.length; i++) {
                    lastTouchY.push(event.targetTouches[i].clientY);
                }
            });

            this.plot.element.on("touchmove", event => {
                // This can happen when a touch move is started outside of the
                // element and then moved into the element, but the starting
                // element does not cancel the event. We don't want to mix
                // multiple touch handlers
                if (event.cancelable === false) return;

                // TouchList doesn't implement iterator
                var touchY = [];
                for (let i = 0; i < event.targetTouches.length; i++) {
                    touchY.push(event.targetTouches[i].clientY);
                }
                if (lastTouchY) {
                    // Use the delta between the touches that are furthest apart
                    const top = this.plot.element.node().getBoundingClientRect().top;
                    const minY = Math.min(...touchY) - top;
                    const maxY = Math.max(...touchY) - top;
                    const lastMinY = Math.min(...lastTouchY) - top;
                    const lastMaxY = Math.max(...lastTouchY) - top;
                    let [begin, end] = this.plot.y.domain();

                    if (lastMaxY - lastMinY > 0 && maxY - minY > 0) {
                         // At least two touch points. Zoom and move
                        const newBegin = begin + (end - begin) * (lastMinY*maxY - lastMaxY*minY) / (this.plot.height * (maxY - minY));
                        end = (this.plot.height / minY - lastMinY / minY) * begin + lastMinY / minY * end + (1 - this.plot.height / minY) * newBegin;
                        begin = newBegin;
                    } else {
                        // Only one touch point
                        const center = this.plot.y.invert((maxY + minY) / 2);
                        const lastCenter = this.plot.y.invert((lastMaxY + lastMinY) / 2);
                        const delta = lastCenter - center;
                        begin += delta;
                        end += delta;
                    }

                    updateViewArea(this.state.viewAreas.length - 1, [begin, end]);
                    event.preventDefault()
                }
                lastTouchY = touchY;
            })

            this.plot.onSizeChanged(this.draw.bind(this));
        }

        drawDetails() {
            const filtered_words = this.filtered_words;
            if (filtered_words.length > 3000) {
                this.plot.context.font = "30px Arial";
                this.plot.context.textAlign = "center";
                this.plot.context.textBaseline = "middle";
                this.plot.context.fillStyle = "gray";
                this.plot.context.fillText("Zoom in or select a smaller region in the minimap above", this.plot.width / 2, this.plot.height / 2);
                return;
            }
            const filtered_utterances = this.filtered_utterances;
            const context = this.plot.context;

            const draw_text = filtered_words.length < 400;
            const draw_boxes = filtered_words.length < 1000;
            const draw_utterance_markers = filtered_words.length < 2000;
            const match_width = settings.match_width * this.plot.x.bandwidth() / 2;
            const stitch_offset = Math.min(10, match_width / 2);
            const rectwidth = this.plot.x.bandwidth() / 2 - match_width;
            const bandwidth = this.plot.x.bandwidth() / 2;

            // Draw background
            for (let i = 0; i < this.plot.x.domain().length; i++) {
                const speaker = this.plot.x.domain()[i];
                const y = this.plot.y.range()[0];
                const x = this.plot.x(speaker);
                const width = this.plot.x.bandwidth();
                const height = this.plot.y.range()[1] - this.plot.y.range()[0];
                context.fillStyle = "#eee";
                context.fillRect(x, y, width, height);
            }

            // Draw utterance begin/end markers
            if (draw_utterance_markers) {
                context.strokeStyle = "black";
                context.lineWidth = .1;

                if (this.state.selectedSegment) {
                    const [minX, maxX] = this.plot.x.range();
                    context.lineWidth = .5;
                    context.strokeStyle = 'red';
                    var y = this.plot.y(this.state.selectedSegment.start_time) - 1;
                    context.beginPath();
                    context.moveTo(minX, y);
                    context.lineTo(maxX, y);
                    y = this.plot.y(this.state.selectedSegment.end_time) + 1;
                    context.moveTo(minX, y);
                    context.lineTo(maxX, y);
                    context.stroke();
                }
            }

            const filtered_markers = this.filtered_markers;
            // Draw a range marker on the left side of the plot with two lines spanning the full width
            if (filtered_markers) filtered_markers.forEach(m => {
                // TODO: custom color and label, markers for speakers
                if (m.type === "range") {
                    const y0 = this.plot.y(m.start_time);
                    const y1 = this.plot.y(m.end_time);
                    context.fillStyle = m.color ?? "purple";
                    context.strokeStyle = m.color ?? "purple";
                    context.lineWidth = .5;
                    context.fillRect(this.plot.y_axis_padding, y0, 10, y1 - y0);
                    context.beginPath();
                    context.moveTo(this.plot.y_axis_padding, y0);
                    context.lineTo(this.plot.x.range()[1], y0);
                    context.moveTo(this.plot.y_axis_padding, y1);
                    context.lineTo(this.plot.x.range()[1], y1);
                    context.stroke();
                } else if (m.type === "point") {
                    const y = this.plot.y(m.time);
                    context.fillStyle = m.color ?? "purple";
                    context.strokeStyle = m.color ?? "purple";
                    context.lineWidth = .5;
                    context.beginPath();
                    context.arc(this.plot.y_axis_padding + 5, y, 5, 0, 2 * Math.PI);
                    context.moveTo(this.plot.y_axis_padding, y);
                    context.lineTo(this.plot.x.range()[1], y);
                    context.fill();
                    context.stroke();
                }
            });

            // Draw word boxes
            filtered_words.forEach(d => {
                const bandleft = this.plot.x(d.speaker);
                let rectleft = bandleft;
                if (d.source === "hypothesis") rectleft += bandwidth + match_width;

                if (d.matches?.length > 0 || d.highlight) {
                    context.beginPath();
                    context.rect(
                        rectleft,
                        this.plot.y(d.start_time),
                        rectwidth,
                        this.plot.y(d.end_time) - this.plot.y(d.start_time));

                    if (d.highlight) context.fillStyle = settings.colors.highlight;
                    else context.fillStyle = settings.colors[d.matches[0][1]];
                }

                context.fill();
                context.strokeStyle = "gray";
                context.lineWidth = 2;
                if (draw_boxes) context.stroke();

                // Stitches for insertion / deletion
                if (d.matches?.length > 0) {
                    // TODO: support multiple matches
                    const [match_index, match_type] = d.matches[0];
                    context.beginPath();
                    context.lineWidth = 2;
                    context.strokeStyle = settings.colors[match_type];
                    if (match_type === 'insertion') {
                        const y = this.plot.y(d.center_time);
                        context.moveTo(rectleft, y);
                        context.lineTo(rectleft - stitch_offset, y);
                    } else if (match_type === 'deletion') {
                        const y = this.plot.y(d.center_time);
                        context.moveTo(rectleft + rectwidth, y);
                        context.lineTo(rectleft + rectwidth + stitch_offset, y);
                    }
                    context.stroke();
                }
            });

            // Draw stitches for correct match / substitution
            // TODO: precompute and draw ins/del matches here as well
            this.filtered_matches.forEach(m => {
                // Substitution or correct
                context.beginPath();
                const bandleft = this.plot.x(m.speaker);
                context.strokeStyle = settings.colors[m.match_type];
                context.moveTo(bandleft + rectwidth, this.plot.y(m.left_center_time));
                context.lineTo(bandleft + rectwidth + stitch_offset, this.plot.y(m.left_center_time));
                context.lineTo(bandleft + rectwidth + 2 * match_width - stitch_offset, this.plot.y(m.right_center_time));
                context.lineTo(bandleft + rectwidth + 2 * match_width, this.plot.y(m.right_center_time));
                context.stroke();
            });

            // Draw word text
            context.font = `${settings.font_size}px Arial`;
            context.textAlign = "center";
            context.textBaseline = "middle";
            context.lineWidth = 1;

            if (draw_text) filtered_words.forEach(d => {
                const bandleft = this.plot.x(d.speaker);
                let rectleft = bandleft;
                if (d.source === "hypothesis") rectleft += bandwidth + match_width;

                rectleft += rectwidth / 2;
                let y_ = this.plot.y((d.start_time + d.end_time) / 2);
                if (d.matches === undefined) context.fillStyle = "gray";
                else context.fillStyle = '#000';
                context.fillText(d.words, rectleft, y_);
            })

            // Draw utterance begin and end markers
            const markerLength = 6;
            const markerOverhang = 3;
            if (draw_utterance_markers) filtered_utterances.forEach(d => {
                context.strokeStyle = "black";
                context.lineWidth = 1.5;
                context.beginPath();

                // x is the left side of the marker
                var x = this.plot.x(d.speaker);
                const bandwidth = this.plot.x.bandwidth() / 2 - match_width;
                if (d.source == "hypothesis") {
                    x += bandwidth + 2*match_width;
                }

                // Begin marker
                var y = this.plot.y(d.start_time) - 1;
                context.moveTo(x - markerOverhang, y + markerLength);
                context.lineTo(x - markerOverhang, y);
                context.lineTo(x + bandwidth + markerOverhang, y);
                context.lineTo(x + bandwidth + markerOverhang, y + markerLength);

                // End marker
                y = this.plot.y(d.end_time) + 1;
                context.moveTo(x - markerOverhang, y - markerLength);
                context.lineTo(x - markerOverhang, y);
                context.lineTo(x + bandwidth + markerOverhang, y);
                context.lineTo(x + bandwidth + markerOverhang, y - markerLength);
                context.stroke();

                // Draw marker that text is empty
                if (d.words === "" && draw_text) {
                    context.beginPath();
                    context.textAlign = "center";
                    context.textBaseline = "middle";
                    context.strokeStyle = "lightgray";
                    context.linewidth = 1;
                    const x_ = x + bandwidth / 2;
                    context.font = `italic ${settings.font_size}px Arial`;
                    context.fillStyle = "gray";
                    context.fillText('(empty segment)', x_, (this.plot.y(d.start_time) + this.plot.y(d.end_time)) / 2);
                }
            });

            // Draw boundary around the selected utterance
            if (this.state.selectedSegment) {
                const d = this.state.selectedSegment;
                const x = this.plot.x(d.speaker) + (d.source === "hypothesis" ? bandwidth + match_width : 0);
                context.beginPath();
                context.strokeStyle = "red";
                context.lineWidth = 3;
                context.rect(x, this.plot.y(d.start_time), rectwidth, this.plot.y(d.end_time) - this.plot.y(d.start_time));
                context.stroke();

                // Write begin time above begin marker
                context.font = `italic ${settings.font_size}px Arial`;
                context.fillStyle = "gray";
                context.textAlign = "center";
                context.textBaseline = "bottom";
                context.fillText(`begin time: ${d.start_time.toFixed(2)}`, x + rectwidth / 2, this.plot.y(d.start_time) - 3);

                // Write end time below end marker
                context.textBaseline = "top";
                context.fillText(`end time: ${d.end_time.toFixed(2)}`, x + rectwidth / 2, this.plot.y(d.end_time) + 3);
            }
        }

        draw() {
            this.plot.clear();
            this.drawDetails();
            this.plot.drawAxes();
        }

        update(viewArea, filteredWords) {
            this.plot.y.domain(viewArea);
            const [x0, x1] = viewArea;
            this.filtered_words = filteredWords;
            this.filtered_utterances = this.utterances.filter(w => w.start_time < x1 && w.end_time > x0);
            this.filtered_markers = this.markers ? this.markers.filter(m => m.start_time < x1 && m.end_time > x0) : null;
            this.filtered_matches = this.matches.filter(m => m.start_time <= x1 && m.end_time > x0);

            this.draw();
        }
    }

    class SelectedDetailsView {
        constructor(container) {
            // this.element contains the tooltip and the expand button
            this.element = container.append("div").classed("pill tooltip selection-details", true);

            // this.container contains the pills. Can be wrapped or not wrapped with overflow: hidden
            this.container = this.element.append("div").classed("selection-details-container", true);

            this.container.append("div").text("Selected segment:").classed("pill no-border info-label", true);

            this.expandButton = this.element.append("div").classed("selected-utterance-expand", true).html(icons['caret-down']).on("click", () => {
               this.container.classed("expanded", !this.container.classed("expanded"));
                if (this.container.classed("expanded")) {
                    this.expandButton.html(icons['caret-up'])
                } else {
                    this.expandButton.html(icons['caret-down'])
                }
            });
            this.update(null);

            this.blacklist = ["source", "session_id"]
            this.rename = { total: "# words" }
        }

        clear() {
            this.element.selectAll(".utterance-details").remove();
            this.expandButton.style("visibility", "hidden");
        }

        formatValue(element, key, value) {
            if (/^([a-zA-Z0-9_/.-]+\.(wav|flac)(::\[[\d.:]+])?)$/.test(value)) {
                // Audio path: Display audio player

                let trials = []
                let url = new URL(value, window.location.href);
                if (window.location.protocol == 'file:') {
                    if (value[0] === '/'){
                        trials.push(settings.audio_server + value);
                        trials.push("file:////" + value);
                    } else {
                        trials.push(settings.audio_server + url.pathname);
                        trials.push(settings.audio_server + value);  // usually fails, but audio_server could define a prefix
                        trials.push("file:////" + url.pathname);
                        trials.push("file:////" + value);  // Can this work?
                    }
                } else {  // http or https
                    // file:// is not allowed in the browser for http(s), so we can't use it
                    if (value[0] === '/'){
                        trials.push(settings.audio_server + value);
                        trials.push(url.href);
                    } else {
                        trials.push(settings.audio_server + value);  // usually fails, but audio_server could define a prefix
                        // trials.push(settings.audio_server + url.pathname);  // could this work?
                        trials.push(url.href);
                    }
                }

                console.log("Audio candidates", trials)

                let audio = element.append("audio")
                audio.classed("info-value", true)
                    .attr("controls", "true")
                    .attr("src", trials.shift())  // pop the first entry from trials
                    .text(value);

                let fallback_text_box = element.append('div').classed("info-value", true)

                // Display tooltip with file path
                let tooltip = addTooltip(element, false).classed("wrap-60 alignleft", true)

                tooltip.append("div").attr('align', 'left').text(value)
                let warning_field = tooltip.append("div").attr('align', 'left').style("display", "none").html(
                    "\nIssue while loading\n  " + settings.audio_server + value +
                    "\nWith access to the audio file (either via audio server from the menu, or directly from the filesystem), a player will appear.\n" +
                    "Options:\n" +
                    " - With <code>python -m meeteval.viz.file_server</code> you can start a process, that exposes normalized wav files on http://localhost:7777\n" +
                    " - A standalone HTML file has access to the filesystem and doesn't need a server, but it cannot normalize the audio.\n" +
                    " - In Jupyter Notebooks only a server can deliver audio files.\n" +
                    "Slices (e.g. audio.wav::[0.5:1.0]) require a server."
                );

                // On error,
                //  - Add hint to tooltip when the play button works
                //  - Try to access local file
                //  - If that also doesn't work, show the file name and an
                //    exclamation mark to indicate an issue (Tooltip contains hints).

                let on_error_fn = function() {
                    if (trials.length > 0){
                        // Pop the first element
                        let next = trials.shift();
                        audio.attr("src", next);
                        if (!next.startsWith(settings.audio_server))
                            warning_field.style("display", "block");
                    } else {
                        warning_field.style("display", "block")
                        audio.remove();
                        fallback_text_box.text(value + ' ');
                        fallback_text_box.append('div').html(icons['warning']);
                    }
                };
                audio.on('error', on_error_fn)

                // Add a copy button
                let copy_button = element.append('button').classed("copybutton", true)
                let icon = copy_button.append("div");
                icon.html(icons['copy']);
                copy_button.on('click', function() {
                  // Click animation
                  navigator.clipboard.writeText(value);

                  icon.html(icons['check']);
                  setTimeout(function() {
                icon.html(icons['copy']);
                  }, 700)
                });


            } else {
                // Plain value: Display as text
                element.text(value);
            }
        }

        update(utterance) {
            this.clear();
            if (utterance) {
                this.expandButton.style("visibility", "visible");
                const tooltip = addTooltip(this.element).classed("wrap-60 alignleft utterance-details", true);
                const tooltipTable = tooltip.append("table").classed("details-table", true).append("tbody");

                for (var [key, value] of Object.entries(utterance)) {
                    if (this.blacklist.includes(key)) continue;
                    key = this.rename[key] || key;

                    // Pill
                    const pill = this.container.append("div").classed("utterance-details pill no-border", true);
                    pill.append("div").classed("info-label", true).text(key + ":");
                    this.formatValue(pill.append("div").classed("info-value", true), key, value);

                    // Row in tooltip table
                    const row = tooltipTable.append("tr").classed("utterance-details", true);
                    row.append("td").text(key + ":");
                    this.formatValue(row.append("td"), key, value);
                }
            } else {
                this.container.append("div").classed("utterance-details", true)
                    .classed("utterance-details-help pill no-border", true)
                    .text("Select a segment to display details");
            }
        }
    }

    class RangeSelector {
        constructor(container, state) {
            this.container = container.append("div").classed("range-selector", true).classed("pill", true);
            this.container.append("div").classed("info-label", true).text("Selection:");
            this.state = state;

            this.input = this.container.append("input")
                .attr("type", "text")
                .classed("range-selector-input", true)
                .attr("placeholder", "e.g. 0.0 - 1.0")
                // .attr("value", "0.0 - 1.0")
                .on("change", this._onChange.bind(this))
                .on("input", this._onInput.bind(this))
                .on("keydown", (event) => {
                    if (event.key === "Enter") {
                        this._onChange();
                    }
                });

            this.input.property(
                "value",
                `${state.viewAreas[state.viewAreas.length - 1][0]}-${state.viewAreas[state.viewAreas.length - 1][0]}`
            );

            this.parsedValue = [];
        }

        _onChange() {
            updateViewArea(this.state.viewAreas.length - 1, this.parsedValue)
        }

        _onInput() {
            const value = this.input.node().value;

            let selection = parseSelection(value)

            if (selection) {
                if (!isNaN(start) && !isNaN(end) && start < end) {
                    const min_max = state.viewAreas[0];
                    // Fix rounding issue of selection field. e.g. max is 360.78, while selection is 360.8
                    let margin = 0.5

                    if (selection[0] < min_max[0]-margin && selection[1] > min_max[1]+margin) {
                        this.input.classed("input-error", true);
                        selection = min_max;
                        console.log("Invalid range: outside of min and max", selection[0], selection[1], min_max, 'use', selection);
                    } else if (selection[0] < min_max[0]-margin) {
                        this.input.classed("input-error", true);
                        selection = [min_max[0], Math.max(selection[1], min_max[1])];
                        console.log("Invalid range: below min", selection[0], selection[1], min_max, 'use', selection);
                    } else if (selection[1] > min_max[1]+margin) {
                        this.input.classed("input-error", true);
                        selection = [Math.min(selection[0], min_max[0]), min_max[1]];
                        console.log("Invalid range: above max", selection[0], selection[1], min_max, selection);
                    } else {
                        // This is the only valid case
                        this.input.classed("input-error", false);
                    }
                    this.parsedValue = selection;
                    return;
                }
            }

            // Hint that something is wrong
            this.input.classed("input-error", true);
        }

        update(viewArea) {
            viewArea = [viewArea[0].toFixed(1), viewArea[1].toFixed(1)]
            this.input.node().value = `${viewArea[0]} - ${viewArea[1]}`;
            this.input.classed("input-error", false);
        }
    }

    function drawRecordingAudioButton(container, rangeSelector, name, recording_file) {
        let update_audio = function (){
            // Note: Deleting and adding an audio with the same content doesn't
            //       trigger a load. Hence, no optimization necessary.
            audio_div.selectAll("*").remove();
            let lower = rangeSelector.selection[0];
            let upper = rangeSelector.selection[1];
            let range = lower + " - " + upper;
            let path = settings.audio_server + "/" + file_path.node().value + "?start=" + lower + "&stop=" + upper;
            if ( parseFloat(lower) < parseFloat(upper) ){
                audio_div.append("div").text(range);
                audio_div.append("audio")
                    .on("error", () => {audio_div.append("div").text("Issue while loading the audio")})
                    .attr("controls", "true")
                    .attr("src", path).text(path);
            } else {
                audio_div.append("div").text("Invalid range: " + range);
            }
        };
        let maybe_remove_audio = function (){
            if (rangeSelector.selection){
                let lower = rangeSelector.selection[0];
                let upper = rangeSelector.selection[1];
                let path = settings.audio_server + "/" + file_path.node().value + "?start=" + lower + "&stop=" + upper;
                let audio = audio_div.select("audio")
                if ( ! audio.empty() ){
                    if ( audio.attr("src") !== path ){
                        audio_div.selectAll("*").remove();
                    }
                    console.log(audio.attr("src") +  " vs " + path);
                }
            }
            if (settings.audio_server !== server_path.text())
                server_path.text(settings.audio_server);
        };

        const pill = container.append("div").classed("pill", true);
        const audio_tooltip = addTooltip(pill, null, maybe_remove_audio);

        pill.append("div").html(icons['audio']);
        if (name.trim()) pill.append("span").text(name).style("margin-left", "5px");

<<<<<<< HEAD
        const input = audio_tooltip.append("div").style("display", "flex");
        const server_path = input.append("input").attr("type", "text").attr("placeholder", "e.g. http://localhost:7777").property("value", "http://localhost:7777");
        const file_path = input.append("input").attr("type", "text").style("width", "30em").attr("placeholder", "e.g. /path/to/file.wav").property("value", recording_file);
=======
        let input = audio_tooltip.append("div").style("display", "flex");
        let server_path = input.append("div").text(settings.audio_server).attr("title", "To change the audio server address, edit the settings in the top left corner.");
        let file_path = input.append("input").attr("type", "text").style("width", "30em").attr("placeholder", "e.g. /path/to/file.wav").property("value", recording_file);
>>>>>>> 1b4b8779

        const audio_div = audio_tooltip.append("div").style("display", "flex");

        input.append("button").text("Load").on("click", () => update_audio());
        file_path.on("keydown", (event) => {if (event.key === "Enter") {update_audio();}});
        pill.on("click", () => {update_audio(); audio_div.select("audio").node().play()});
    }

    // Setup plot elements
    const top_row_container = root_element.append("div").classed("top-row", true)
    drawHelpButton(top_row_container);
    drawMenu(top_row_container);
    drawExampleInfo(top_row_container, data.info)
    drawLegend(top_row_container);
    const rangeSelector = new RangeSelector(top_row_container, state);
    const searchBar = new SearchBar(top_row_container, state, settings.search_bar.initial_query);
    var minimaps = [];
    const selectedUtteranceDetails = new SelectedDetailsView(root_element.append("div").classed("top-row", true));
    // const status = d3.select(element_id).append("div").classed("top-row", true).append("div").text("status");

    for (const [key, value] of Object.entries(settings.recording_file)) {
        drawRecordingAudioButton(top_row_container, rangeSelector, key, value);
    }

    root_element.style("display", "flex").style("flex-direction", "column");
    const plot_div = root_element.append('div').classed("plot-area", true);

    var details_plot = null;
    function rebuild() {
        plot_div.selectAll("*").remove();
        minimaps = [];
        initializeViewAreas(time_domain);
        details_plot = null;

        for (let i = 0; i < settings.minimaps.number; i++) {
<<<<<<< HEAD
            minimaps.push(new Minimap(plot_div.append('div'), state, i));
=======

            let interpolate = (a, b, c, d) => {
                // Interpolate between a and b
                // If c is zero, return a, if c == d, then return b.
                // If c is between 0 and d, return an interpolation of a and b.

                if (c == 0 || !b) {
                    // For speedup and numeric
                    ret = a
                } else if (c >= d) {
                    // For speedup and numeric
                    ret = b
                } else {
                    // Interpolate such, that the length ratio between c and c+1 is constant.
                    length_a = a[1] - a[0];
                    length_b = b[1] - b[0];
                    log_length_a = Math.log(length_a);
                    log_length_b = Math.log(length_b);

                    length = Math.exp(log_length_b  + ((log_length_a - log_length_b) * (d-c) / d));

                    ratio = (length - length_b) / (length_a - length_b)

                    ratio = 1 - Math.max(Math.min(ratio, 1), 0);
                    ratio_2 = 1 - ratio
                    ret = [a[0] * ratio_2 + b[0] * ratio, a[1] * ratio_2 + b[1] * ratio]
                }

                return ret
            };

            const minimap = new Minimap(
                plot_div.append('div'),
                d3.scaleLinear().domain(time_domain),
                d3.scaleBand().domain(speakers).padding(0.1),
                data.words,
                interpolate(time_domain, rangeSelector.selection, i, settings.minimaps.number),
                interpolate(time_domain, rangeSelector.selection,i+1, settings.minimaps.number),
                index=i,
                // (i != 0) ? time_domain : rangeSelector.selection,
                // (i != 0) ? rangeSelector.selection : null,
            )
            if (minimaps[minimaps.length-1] !== undefined) {
                minimaps[minimaps.length-1].onSelect(minimap.zoomTo.bind(minimap));
                // minimap.onSelect(minimaps[minimaps.length-1].moveBrush.bind(minimaps[minimaps.length-1]));
                minimap.word_plot.onZoomTo(minimaps[minimaps.length-1].moveBrush.bind(minimaps[minimaps.length-1]));
            }
            minimaps.push(minimap);
>>>>>>> 1b4b8779
        }

        details_plot = new DetailsPlot(
            new CanvasPlot(plot_div.append('div').style('flex-grow', '1'),
                d3.scaleBand().domain(speakers).padding(0.1),
                d3.scaleLinear().domain(time_domain),
                new DetailsAxis(30), new Axis(50), true
            ), state, data.utterances, data.markers,
        )

        update();
    }

    rebuild();
    searchBar.search_button.node().click();
}<|MERGE_RESOLUTION|>--- conflicted
+++ resolved
@@ -237,13 +237,9 @@
         },
         recording_file: "",
         match_width: 10,
-<<<<<<< HEAD
+        audio_server: 'http://localhost:7777',
         syncID: null,
-    },
-=======
-        audio_server: 'http://localhost:7777',
-    }
->>>>>>> 1b4b8779
+    }
 ) {
     var urlParams = new URLSearchParams(window.location.search);
     if (urlParams.has('minimaps')) {
@@ -924,8 +920,6 @@
         errorbar_style_select.append("option").attr("value", "relative").text("Relative");
         errorbar_style_select.append("option").attr("value", "hidden").text("Hidden");
         errorbar_style_select.node().value = settings.barplot.style;
-<<<<<<< HEAD
-=======
 
         
         // const errorbar_mode = container.append("div").classed("pill", true);
@@ -955,7 +949,6 @@
             })
             .property("value", settings.audio_server)
         ;
->>>>>>> 1b4b8779
     }
 
     function drawHelpButton(container) {
@@ -2113,15 +2106,9 @@
         pill.append("div").html(icons['audio']);
         if (name.trim()) pill.append("span").text(name).style("margin-left", "5px");
 
-<<<<<<< HEAD
         const input = audio_tooltip.append("div").style("display", "flex");
-        const server_path = input.append("input").attr("type", "text").attr("placeholder", "e.g. http://localhost:7777").property("value", "http://localhost:7777");
+        const server_path = input.append("div").text(settings.audio_server).attr("title", "To change the audio server address, edit the settings in the top left corner.");
         const file_path = input.append("input").attr("type", "text").style("width", "30em").attr("placeholder", "e.g. /path/to/file.wav").property("value", recording_file);
-=======
-        let input = audio_tooltip.append("div").style("display", "flex");
-        let server_path = input.append("div").text(settings.audio_server).attr("title", "To change the audio server address, edit the settings in the top left corner.");
-        let file_path = input.append("input").attr("type", "text").style("width", "30em").attr("placeholder", "e.g. /path/to/file.wav").property("value", recording_file);
->>>>>>> 1b4b8779
 
         const audio_div = audio_tooltip.append("div").style("display", "flex");
 
@@ -2157,58 +2144,7 @@
         details_plot = null;
 
         for (let i = 0; i < settings.minimaps.number; i++) {
-<<<<<<< HEAD
             minimaps.push(new Minimap(plot_div.append('div'), state, i));
-=======
-
-            let interpolate = (a, b, c, d) => {
-                // Interpolate between a and b
-                // If c is zero, return a, if c == d, then return b.
-                // If c is between 0 and d, return an interpolation of a and b.
-
-                if (c == 0 || !b) {
-                    // For speedup and numeric
-                    ret = a
-                } else if (c >= d) {
-                    // For speedup and numeric
-                    ret = b
-                } else {
-                    // Interpolate such, that the length ratio between c and c+1 is constant.
-                    length_a = a[1] - a[0];
-                    length_b = b[1] - b[0];
-                    log_length_a = Math.log(length_a);
-                    log_length_b = Math.log(length_b);
-
-                    length = Math.exp(log_length_b  + ((log_length_a - log_length_b) * (d-c) / d));
-
-                    ratio = (length - length_b) / (length_a - length_b)
-
-                    ratio = 1 - Math.max(Math.min(ratio, 1), 0);
-                    ratio_2 = 1 - ratio
-                    ret = [a[0] * ratio_2 + b[0] * ratio, a[1] * ratio_2 + b[1] * ratio]
-                }
-
-                return ret
-            };
-
-            const minimap = new Minimap(
-                plot_div.append('div'),
-                d3.scaleLinear().domain(time_domain),
-                d3.scaleBand().domain(speakers).padding(0.1),
-                data.words,
-                interpolate(time_domain, rangeSelector.selection, i, settings.minimaps.number),
-                interpolate(time_domain, rangeSelector.selection,i+1, settings.minimaps.number),
-                index=i,
-                // (i != 0) ? time_domain : rangeSelector.selection,
-                // (i != 0) ? rangeSelector.selection : null,
-            )
-            if (minimaps[minimaps.length-1] !== undefined) {
-                minimaps[minimaps.length-1].onSelect(minimap.zoomTo.bind(minimap));
-                // minimap.onSelect(minimaps[minimaps.length-1].moveBrush.bind(minimaps[minimaps.length-1]));
-                minimap.word_plot.onZoomTo(minimaps[minimaps.length-1].moveBrush.bind(minimaps[minimaps.length-1]));
-            }
-            minimaps.push(minimap);
->>>>>>> 1b4b8779
         }
 
         details_plot = new DetailsPlot(
